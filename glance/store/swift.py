--- conflicted
+++ resolved
@@ -116,25 +116,6 @@
 
 
 def get_connection_class(conn_class):
-<<<<<<< HEAD
     if not conn_class:
-=======
-    if conn_class:
-        pass  # Use the provided conn_class
-    else:
-        # NOTE(sirp): A standard import statement won't work here because
-        # this file ('swift.py') is shadowing the swift module, and since
-        # the import statement searches locally before globally, we'd end
-        # up importing ourselves.
-        #
-        # NOTE(jaypipes): This can be resolved by putting this code in
-        #                 /glance/store/swift/__init__.py
-        #
-        # see http://docs.python.org/library/functions.html#__import__
-        PERFORM_ABSOLUTE_IMPORTS = 0
-        swift = __import__('swift.common.client', globals(), locals(), [],
-                            PERFORM_ABSOLUTE_IMPORTS)
-
->>>>>>> eff29fca
         conn_class = swift.common.client.Connection
     return conn_class