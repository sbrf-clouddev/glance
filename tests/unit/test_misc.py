--- conflicted
+++ resolved
@@ -149,13 +149,8 @@
                   "-dinvalid http://0.0.0.0:%d/images" % api_port
             ignored, out, err = execute(cmd)
 
-<<<<<<< HEAD
-            self.assertTrue('Invalid disk format' in out,
-                            "Could not find 'Invalid disk format' "
-=======
             self.assertTrue('Image disk format is required' in out,
                             "Could not find 'Image disk format is required' "
->>>>>>> 79ba479a
                             "in output: %s" % out)
 
             cmd = "./bin/glance-upload --port=%(api_port)d "\
@@ -170,15 +165,9 @@
                 ignored, out, err = execute(cmd)
             except RuntimeError, e:
                 hit_exception = True
-<<<<<<< HEAD
-                self.assertTrue('Invalid disk format' in str(e),
-                                "Could not find 'Invalid disk format' in "
-                                "result from glance-upload:\n%(e)s" % locals())
-=======
                 self.assertTrue('Image disk format is required' in str(e),
                                 "Could not find 'Image disk format is "
                                 "required' in output: %s" % out)
->>>>>>> 79ba479a
             self.assertTrue(hit_exception)
 
             # Spin down the API and default registry server
